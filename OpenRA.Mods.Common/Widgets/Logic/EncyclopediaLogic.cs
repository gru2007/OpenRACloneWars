--- conflicted
+++ resolved
@@ -203,7 +203,6 @@
 
 			if (titleLabel != null)
 				titleLabel.Text = ActorName(modData.DefaultRules, actor.Name);
-<<<<<<< HEAD
 
 			var bi = actor.TraitInfoOrDefault<BuildableInfo>();
 
@@ -212,10 +211,7 @@
 				productionContainer.Visible = true;
 				var cost = actor.TraitInfoOrDefault<ValuedInfo>()?.Cost ?? 0;
 
-				var time = bi.BuildDuration;
-				if (time == -1)
-					time = actor.TraitInfoOrDefault<ValuedInfo>()?.Cost ?? 0;
-
+				var time = BuildTime(selectedActor, selectedInfo.BuildableQueue);
 				productionTime.Text = WidgetUtils.FormatTime(time, world.Timestep);
 
 				var costText = cost.ToString(NumberFormatInfo.CurrentInfo);
@@ -237,38 +233,6 @@
 			else if (productionContainer != null)
 				productionContainer.Visible = false;
 
-=======
-
-			var bi = actor.TraitInfoOrDefault<BuildableInfo>();
-
-			if (productionContainer != null && bi != null && !selectedInfo.HideBuildable)
-			{
-				productionContainer.Visible = true;
-				var cost = actor.TraitInfoOrDefault<ValuedInfo>()?.Cost ?? 0;
-
-				var time = BuildTime(selectedActor, selectedInfo.BuildableQueue);
-				productionTime.Text = WidgetUtils.FormatTime(time, world.Timestep);
-
-				var costText = cost.ToString(NumberFormatInfo.CurrentInfo);
-				productionCost.Text = costText;
-
-				var power = actor.TraitInfos<PowerInfo>().Where(i => i.EnabledByDefault).Sum(i => i.Amount);
-				if (power != 0)
-				{
-					productionPowerIcon.Visible = true;
-					productionPower.Visible = true;
-					productionPower.Text = power.ToString(NumberFormatInfo.CurrentInfo);
-				}
-				else
-				{
-					productionPowerIcon.Visible = false;
-					productionPower.Visible = false;
-				}
-			}
-			else if (productionContainer != null)
-				productionContainer.Visible = false;
-
->>>>>>> 2c689645
 			var text = "";
 			if (bi != null)
 			{
@@ -278,19 +242,11 @@
 					.ToList();
 
 				if (prereqs.Count != 0)
-<<<<<<< HEAD
-					text += FluentProvider.GetString(Requires, "prerequisites", prereqs.JoinWith(", ")) + "\n\n";
-			}
-
-			if (selectedInfo != null && !string.IsNullOrEmpty(selectedInfo.Description))
-				text += WidgetUtils.WrapText(FluentProvider.GetString(selectedInfo.Description), descriptionLabel.Bounds.Width, descriptionFont);
-=======
 					text += FluentProvider.GetMessage(Requires, "prerequisites", prereqs.JoinWith(", ")) + "\n\n";
 			}
 
 			if (selectedInfo != null && !string.IsNullOrEmpty(selectedInfo.Description))
 				text += WidgetUtils.WrapText(FluentProvider.GetMessage(selectedInfo.Description), descriptionLabel.Bounds.Width, descriptionFont);
->>>>>>> 2c689645
 
 			var height = descriptionFont.Measure(text).Y;
 			descriptionLabel.GetText = () => text;
