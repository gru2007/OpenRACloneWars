-- Integration with MobDebug
-- Copyright 2011-12 Paul Kulchenko
-- Original authors: Lomtik Software (J. Winwood & John Labenski)
-- Luxinia Dev (Eike Decker & Christoph Kubisch)

local copas = require "copas"
local socket = require "socket"
local mobdebug = require "mobdebug"

local ide = ide
local debugger = ide.debugger
debugger.server = nil -- DebuggerServer object when debugging, else nil
debugger.running = false -- true when the debuggee is running
debugger.listening = false -- true when the debugger is listening for a client
debugger.portnumber = mobdebug.port or 8171 -- the port # to use for debugging
debugger.watchWindow = nil -- the watchWindow, nil when not created
debugger.watchCtrl = nil -- the child ctrl in the watchWindow
debugger.stackWindow = nil -- the stackWindow, nil when not created
debugger.stackCtrl = nil -- the child ctrl in the stackWindow

local notebook = ide.frame.notebook

local function updateWatchesSync()
  local watchCtrl = debugger.watchCtrl
  if watchCtrl and debugger.server
    and not debugger.running and not debugger.scratchpad then
    for idx = 0, watchCtrl:GetItemCount() - 1 do
      local expression = watchCtrl:GetItemText(idx)
      local _, values, error = debugger.evaluate(expression)
      if error then error = error:gsub("%[.-%]:%d+:%s+","")
      elseif #values == 0 then values = {'nil'} end
      watchCtrl:SetItem(idx, 1, error and ('error: '..error) or values[1])
    end
  end
end

local simpleType = {['nil'] = true, ['string'] = true, ['number'] = true, ['boolean'] = true}
local function updateStackSync()
  local stackCtrl = debugger.stackCtrl
  if stackCtrl and debugger.server
    and not debugger.running and not debugger.scratchpad then
    local stack = debugger.stack()
    if not stack or #stack == 0 then stackCtrl:DeleteAllItems(); return end
    stackCtrl:Freeze()
    stackCtrl:DeleteAllItems()
    local params = {comment = false, nocode = true}
    local root = stackCtrl:AddRoot("Stack")
    for _,frame in ipairs(stack) do
      -- "main chunk at line 24"
      -- "foo() at line 13 (defined at foobar.lua:11)"
      -- call = { source.name, source.source, source.linedefined,
      --   source.currentline, source.what, source.namewhat, source.short_src }
      local call = frame[1]
      local func = call[5] == "main" and "main chunk"
        or call[5] == "C" and (call[1] or "C function")
        or call[5] == "tail" and "tail call"
        or (call[1] or "anonymous function")
      local text = func ..
        (call[4] == -1 and '' or " at line "..call[4]) ..
        (call[5] ~= "main" and call[5] ~= "Lua" and ''
         or (call[3] > 0 and " (defined at "..call[2]..":"..call[3]..")"
                          or " (defined in "..call[2]..")"))
      local callitem = stackCtrl:AppendItem(root, text, 0)
      for name,val in pairs(frame[2]) do
        local value, comment = val[1], val[2]
        local text = ("%s = %s%s"):
          format(name, mobdebug.line(value, params),
                 simpleType[type(value)] and "" or ("  --[["..comment.."]]"))
        stackCtrl:AppendItem(callitem, text, 1)
      end
      for name,val in pairs(frame[3]) do
        local value, comment = val[1], val[2]
        local text = ("%s = %s%s"):
          format(name, mobdebug.line(value, params),
                 simpleType[type(value)] and "" or ("  --[["..comment.."]]"))
        stackCtrl:AppendItem(callitem, text, 2)
      end
      stackCtrl:SortChildren(callitem)
      stackCtrl:Expand(callitem)
    end
    stackCtrl:EnsureVisible(stackCtrl:GetFirstChild(root))
    stackCtrl:Thaw()
  end
end

local function updateStackAndWatches()
  if debugger.server and not debugger.running then
    copas.addthread(function() updateStackSync() updateWatchesSync() end)
  end
end

local function killClient()
  if (debugger.pid) then
    -- using SIGTERM for some reason kills not only the debugee process,
    -- but also some system processes, which leads to a blue screen crash
    -- (at least on Windows Vista SP2)
    local ret = wx.wxProcess.Kill(debugger.pid, wx.wxSIGKILL, wx.wxKILL_CHILDREN)
    if ret == wx.wxKILL_OK then
      DisplayOutput(("Program stopped (pid: %d).\n"):format(debugger.pid))
    elseif ret ~= wx.wxKILL_NO_PROCESS then
      DisplayOutput(("Unable to stop programs (pid: %d), code %d.\n")
        :format(debugger.pid, ret))
    end
    debugger.pid = nil
  end
end

local function activateDocument(fileName, line)
  if not fileName then return end

  if not wx.wxIsAbsolutePath(fileName) then
    fileName = wx.wxGetCwd().."/"..fileName
  end

  if wx.__WXMSW__ then
    fileName = wx.wxUnix2DosFilename(fileName)
  end

  local activated
  for _, document in pairs(ide.openDocuments) do
    local editor = document.editor
    -- for running in cygwin, use same type of separators
    local filePath = string.gsub(document.filePath, "\\", "/")
    local fileName = string.gsub(fileName, "\\", "/")
    if string.upper(filePath) == string.upper(fileName) then
      local selection = document.index
      notebook:SetSelection(selection)
      SetEditorSelection(selection)
      ClearAllCurrentLineMarkers()
      if line then
        editor:MarkerAdd(line-1, CURRENT_LINE_MARKER)
        editor:EnsureVisibleEnforcePolicy(line-1)
      end
      activated = editor
      break
    end
  end

  return activated ~= nil, activated
end

local function reSetBreakpoints()
  -- remove all breakpoints that may still be present from the last session
  -- this only matters for those remote clients that reload scripts
  -- without resetting their breakpoints
  debugger.handle("delallb")

  -- go over all windows and find all breakpoints
  if (not debugger.scratchpad) then
    for _, document in pairs(ide.openDocuments) do
      local editor = document.editor
      local filePath = document.filePath
      local line = editor:MarkerNext(0, BREAKPOINT_MARKER_VALUE)
      while line ~= -1 do
        debugger.handle("setb " .. filePath .. " " .. (line+1))
        line = editor:MarkerNext(line + 1, BREAKPOINT_MARKER_VALUE)
      end
    end
  end
end

debugger.shell = function(expression, isstatement)
  if debugger.server and not debugger.running then
    copas.addthread(function ()
        -- exec command is not expected to return anything.
        -- eval command returns 0 or more results.
        -- 'values' has a list of serialized results returned.
        -- as it is not possible to distinguish between 0 and nil returned,
        -- 'nil' is always returned in this case.
        -- the first value returned by eval command is not used;
        -- this may need to be taken into account by other debuggers.
        local addedret, forceexpression = true, expression:match("^%s*=%s*")
        expression = expression:gsub("^%s*=%s*","")
        local _, values, err = debugger.evaluate(expression)
        if not forceexpression and err and
          (err:find("'<eof>' expected near '") or
           err:find("unexpected symbol near '")) then
          _, values, err = debugger.execute(expression)
          addedret = false
        end

        if err then
          if addedret then err = err:gsub('^%[string "return ', '[string "') end
          DisplayShellErr(err)
        elseif addedret or #values > 0 then
          -- if empty table is returned, then show nil if this was an expression
          if #values == 0 and (forceexpression or not isstatement) then
            values = {'nil'}
          end
          DisplayShell((table.unpack or unpack)(values))
        end
      end)
  end
end

debugger.listen = function()
  local server = socket.bind("*", debugger.portnumber)
  DisplayOutput(("Debugger server started at %s:%d.\n")
    :format(wx.wxGetHostName(), debugger.portnumber))
  copas.autoclose = false
  copas.addserver(server, function (skt)
      if debugger.server then
        DisplayOutput("Refused a request to start a new debugging session as there is one in progress already.\n")
        return
      end

      local options = debugger.options or {}
      if not debugger.scratchpad then SetAllEditorsReadOnly(true) end
      local wxfilepath = GetEditorFileAndCurInfo()
      local startfile = options.startfile or wxfilepath:GetFullPath()
      local basedir = options.basedir
        or FileTreeGetDir()
        or wxfilepath:GetPath(wx.wxPATH_GET_VOLUME + wx.wxPATH_GET_SEPARATOR)
      -- guarantee that the path has a trailing separator
      debugger.basedir = wx.wxFileName.DirName(basedir):GetFullPath()
      debugger.server = copas.wrap(skt)
      debugger.socket = skt
      debugger.loop = false
      debugger.scratchable = false

      -- load the remote file into the debugger
      -- set basedir first, before loading to make sure that the path is correct
      debugger.handle("basedir " .. debugger.basedir)

      reSetBreakpoints()

      if (options.run) then
        -- do nothing here
      elseif (debugger.scratchpad) then
        debugger.scratchpad.updated = true
      else
        local file, line, err = debugger.loadfile(startfile)
        -- "load" can work in two ways: (1) it can load the requested file
        -- OR (2) it can "refuse" to load it if the client was started
        -- with start() method, which can't load new files
        -- if file and line are set, this indicates option #2
        if file and line then
          -- if the file name is absolute, try to load it
          local activated
          if wx.wxIsAbsolutePath(file) then
            activated = activateDocument(file, line)
          else
            -- try to find a proper file based on file name
            -- first check using basedir that was set based on current file path
            if not activated then
              activated = activateDocument(debugger.basedir..file, line)
            end

            -- if not found, check using full file path and reset basedir
            if not activated then
              local path = wxfilepath:GetPath(wx.wxPATH_GET_VOLUME + wx.wxPATH_GET_SEPARATOR)
              activated = activateDocument(path..file, line)
              if activated then
                debugger.basedir = path
                debugger.handle("basedir " .. debugger.basedir)
                -- reset breakpoints again as basedir has changed
                reSetBreakpoints()
              end
            end
          end

          if not activated then
            DisplayOutput(("Can't find file '%s' to activate for debugging; open the file in the editor before debugging.\n")
              :format(file))
            return debugger.terminate()
          end
        elseif err then
          DisplayOutput(("Can't debug the script in the active editor window. Compilation error:\n%s\n")
            :format(err))
          return debugger.terminate()
        else
          debugger.scratchable = true
          activateDocument(startfile, 1)
        end
      end

      if (not options.noshell and not debugger.scratchpad) then
        ShellSupportRemote(debugger.shell)
      end

      updateStackSync()
      updateWatchesSync()

<<<<<<< HEAD
      DisplayOutput("Started remote debugging session (base directory: '" .. debugger.basedir .. "').\n")
      
      if (options.run) then
        local file, line = debugger.handle("run")
        activateDocument(file, line)
      end

=======
      DisplayOutput(("Debugging session started in '%s'.\n")
        :format(debugger.basedir))
>>>>>>> 4ec3e874
    end)
  debugger.listening = true
end

debugger.handle = function(command, server)
  local _G = _G
  local os = os
  os.exit = function () end
  _G.print = function (...)
    if (ide.config.debugger.verbose) then
      DisplayOutput(...)
      DisplayOutput("\n")
    end
  end

  debugger.running = true
  local file, line, err = mobdebug.handle(command, server or debugger.server)
  debugger.running = false

  return file, line, err
end

debugger.exec = function(command)
  if debugger.server and not debugger.running then
    copas.addthread(function ()
        local out
        while true do
          local file, line, err = debugger.handle(out or command)
          if out then out = nil end
          if line == nil then
            if err then DisplayOutput(err .. "\n") end
            DebuggerStop()
            return
          else
            if debugger.basedir and not wx.wxIsAbsolutePath(file) then
              file = debugger.basedir .. file
            end
            if activateDocument(file, line) then
              if debugger.loop then
                updateStackSync()
                updateWatchesSync()
              else
                updateStackAndWatches()
                return
              end
            else
              out = "out" -- redo now trying to get out of this file
            end
          end
        end
      end)
  end
end

debugger.handleAsync = function(command)
  if debugger.server and not debugger.running then
    copas.addthread(function () debugger.handle(command) end)
  end
end

debugger.loadfile = function(file)
  return debugger.handle("load " .. file)
end
debugger.loadstring = function(file, string)
  return debugger.handle("loadstring '" .. file .. "' " .. string)
end
debugger.update = function() copas.step(0) end
debugger.terminate = function()
  if debugger.server then
    if debugger.pid then -- if there is PID, try local kill
      killClient()
    else -- otherwise, try graceful exit for the remote process
      debugger.breaknow("exit")
    end
    DebuggerStop()
  end
end
debugger.step = function() debugger.exec("step") end
debugger.trace = function()
  debugger.loop = true
  debugger.exec("step")
end
debugger.over = function() debugger.exec("over") end
debugger.out = function() debugger.exec("out") end
debugger.run = function() debugger.exec("run") end
debugger.evaluate = function(expression) return debugger.handle('eval ' .. expression) end
debugger.execute = function(expression) return debugger.handle('exec ' .. expression) end
debugger.stack = function() return debugger.handle('stack') end
debugger.breaknow = function(command)
  -- stop if we're running a "trace" command
  debugger.loop = false

  -- force suspend command; don't use copas interface as it checks
  -- for the other side "reading" and the other side is not reading anything.
  -- use the "original" socket to send "suspend" command.
  -- this will only break on the next Lua command.
  if debugger.socket then
    local running = debugger.running
    -- this needs to be short as it will block the UI
    debugger.socket:settimeout(0.25)
    local file, line, err = debugger.handle(command or "suspend", debugger.socket)
    debugger.socket:settimeout(0)
    -- restore running status
    debugger.running = running
    -- don't need to do anything else as the earlier call (run, step, etc.)
    -- will get the results (file, line) back and will update the UI
    return file, line, err
  end
end
debugger.breakpoint = function(file, line, state)
  debugger.handleAsync((state and "setb " or "delb ") .. file .. " " .. line)
end

----------------------------------------------
-- public api

function DebuggerAttachDefault(options)
  debugger.options = options
  if (debugger.listening) then return end
  debugger.listen()
end

function DebuggerShutdown()
  if debugger.server then debugger.terminate() end
  if debugger.pid then killClient() end
end

function DebuggerStop()
  if (debugger.server) then
    debugger.server = nil
    debugger.pid = nil
    SetAllEditorsReadOnly(false)
    ShellSupportRemote(nil)
    ClearAllCurrentLineMarkers()
    DebuggerScratchpadOff()
    DisplayOutput("Debugging session completed.\n")
  end
end

function DebuggerCloseStackWindow()
  if (debugger.stackWindow) then
    SettingsSaveFramePosition(debugger.stackWindow, "StackWindow")
    debugger.stackCtrl = nil
    debugger.stackWindow = nil
  end
end

function DebuggerCloseWatchWindow()
  if (debugger.watchWindow) then
    SettingsSaveFramePosition(debugger.watchWindow, "WatchWindow")
    debugger.watchCtrl = nil
    debugger.watchWindow = nil
  end
end

-- need imglist to be a file local variable as SetImageList takes ownership
-- of it and if done inside a function, icons do not work as expected
local imglist = wx.wxImageList(16,16)
do
  local size = wx.wxSize(16,16)
  -- 0 = stack call
  imglist:Add((ide.app.createbitmap or wx.wxArtProvider.GetBitmap)(wx.wxART_GO_FORWARD, wx.wxART_OTHER, size))
  -- 1 = local variables
  imglist:Add((ide.app.createbitmap or wx.wxArtProvider.GetBitmap)(wx.wxART_LIST_VIEW, wx.wxART_OTHER, size))
  -- 2 = upvalues
  imglist:Add((ide.app.createbitmap or wx.wxArtProvider.GetBitmap)(wx.wxART_REPORT_VIEW, wx.wxART_OTHER, size))
end

function DebuggerCreateStackWindow()
  if (debugger.stackWindow) then return end
  local width = 360
  local stackWindow = wx.wxFrame(ide.frame, wx.wxID_ANY,
    "Stack Window",
    wx.wxDefaultPosition, wx.wxSize(width, 200),
    wx.wxDEFAULT_FRAME_STYLE + wx.wxFRAME_FLOAT_ON_PARENT)

  debugger.stackWindow = stackWindow

  local stackCtrl = wx.wxTreeCtrl(stackWindow, ID "debug.stack",
    wx.wxDefaultPosition, wx.wxDefaultSize,
    wx.wxTR_HAS_BUTTONS + wx.wxTR_SINGLE + wx.wxTR_HIDE_ROOT)

  debugger.stackCtrl = stackCtrl

  stackCtrl:SetImageList(imglist)
  stackWindow:CentreOnParent()
  SettingsRestoreFramePosition(stackWindow, "StackWindow")
  stackWindow:Show(true)

  stackWindow:Connect(wx.wxEVT_CLOSE_WINDOW,
    function (event)
      DebuggerCloseStackWindow()
      stackWindow = nil
      stackCtrl = nil
      event:Skip()
    end)

  updateStackAndWatches()
end

function DebuggerCreateWatchWindow()
  if (debugger.watchWindow) then return end
  local width = 360
  local watchWindow = wx.wxFrame(ide.frame, wx.wxID_ANY,
    "Watch Window",
    wx.wxDefaultPosition, wx.wxSize(width, 200),
    wx.wxDEFAULT_FRAME_STYLE + wx.wxFRAME_FLOAT_ON_PARENT)

  debugger.watchWindow = watchWindow

  local watchMenu = wx.wxMenu{
    { ID_ADDWATCH, "&Add Watch" },
    { ID_EDITWATCH, "&Edit Watch\tF2" },
    { ID_REMOVEWATCH, "&Remove Watch" },
    { ID_EVALUATEWATCH, "Evaluate &Watches" }}

  local watchMenuBar = wx.wxMenuBar()
  watchMenuBar:Append(watchMenu, "&Watches")
  watchWindow:SetMenuBar(watchMenuBar)

  local watchCtrl = wx.wxListCtrl(watchWindow, ID_WATCH_LISTCTRL,
    wx.wxDefaultPosition, wx.wxDefaultSize,
    wx.wxLC_REPORT + wx.wxLC_EDIT_LABELS)

  debugger.watchCtrl = watchCtrl

  local info = wx.wxListItem()
  info:SetMask(wx.wxLIST_MASK_TEXT + wx.wxLIST_MASK_WIDTH)
  info:SetText("Expression")
  info:SetWidth(width * 0.32)
  watchCtrl:InsertColumn(0, info)

  info:SetText("Value")
  info:SetWidth(width * 0.56)
  watchCtrl:InsertColumn(1, info)

  watchWindow:CentreOnParent()
  SettingsRestoreFramePosition(watchWindow, "WatchWindow")
  watchWindow:Show(true)

  local function findSelectedWatchItem()
    local count = watchCtrl:GetSelectedItemCount()
    if count > 0 then
      for idx = 0, watchCtrl:GetItemCount() - 1 do
        if watchCtrl:GetItemState(idx, wx.wxLIST_STATE_FOCUSED) ~= 0 then
          return idx
        end
      end
    end
    return -1
  end

  watchWindow:Connect(wx.wxEVT_CLOSE_WINDOW,
    function (event)
      DebuggerCloseWatchWindow()
      watchWindow = nil
      watchCtrl = nil
      event:Skip()
    end)

  watchWindow:Connect(ID_ADDWATCH, wx.wxEVT_COMMAND_MENU_SELECTED,
    function ()
      local row = watchCtrl:InsertItem(watchCtrl:GetItemCount(), "Expr")
      watchCtrl:SetItem(row, 0, "Expr")
      watchCtrl:SetItem(row, 1, "Value")
      watchCtrl:EditLabel(row)
    end)

  watchWindow:Connect(ID_EDITWATCH, wx.wxEVT_COMMAND_MENU_SELECTED,
    function ()
      local row = findSelectedWatchItem()
      if row >= 0 then
        watchCtrl:EditLabel(row)
      end
    end)
  watchWindow:Connect(ID_EDITWATCH, wx.wxEVT_UPDATE_UI,
    function (event)
      event:Enable(watchCtrl:GetSelectedItemCount() > 0)
    end)

  watchWindow:Connect(ID_REMOVEWATCH, wx.wxEVT_COMMAND_MENU_SELECTED,
    function ()
      local row = findSelectedWatchItem()
      if row >= 0 then
        watchCtrl:DeleteItem(row)
      end
    end)
  watchWindow:Connect(ID_REMOVEWATCH, wx.wxEVT_UPDATE_UI,
    function (event)
      event:Enable(watchCtrl:GetSelectedItemCount() > 0)
    end)

  watchWindow:Connect(ID_EVALUATEWATCH, wx.wxEVT_COMMAND_MENU_SELECTED,
    function () updateStackAndWatches() end)
  watchWindow:Connect(ID_EVALUATEWATCH, wx.wxEVT_UPDATE_UI,
    function (event)
      event:Enable(watchCtrl:GetItemCount() > 0)
    end)

  watchCtrl:Connect(wx.wxEVT_COMMAND_LIST_END_LABEL_EDIT,
    function (event)
      if #(event:GetText()) > 0 then
        watchCtrl:SetItem(event:GetIndex(), 0, event:GetText())
        updateStackAndWatches()
      end
      event:Skip()
    end)
end

function DebuggerMakeFileName(editor, filePath)
  if not filePath then
    filePath = "file"..tostring(editor)
  end
  return filePath
end

function DebuggerToggleBreakpoint(editor, line)
  local markers = editor:MarkerGet(line)
  if markers >= CURRENT_LINE_MARKER_VALUE then
    markers = markers - CURRENT_LINE_MARKER_VALUE
  end
  local id = editor:GetId()
  local filePath = DebuggerMakeFileName(editor, ide.openDocuments[id].filePath)
  if markers >= BREAKPOINT_MARKER_VALUE then
    editor:MarkerDelete(line, BREAKPOINT_MARKER)
    if debugger.server then
      debugger.breakpoint(filePath, line+1, false)
    end
  else
    editor:MarkerAdd(line, BREAKPOINT_MARKER)
    if debugger.server then
      debugger.breakpoint(filePath, line+1, true)
    end
  end
end

-- scratchpad functions

function DebuggerRefreshScratchpad()
  if debugger.scratchpad and debugger.scratchpad.updated then
    if debugger.scratchpad.running then
      -- break the current execution first
      -- don't try too frequently to avoid overwhelming the debugger
      local now = os.clock()
      if now - debugger.scratchpad.running > 0.250 then
        debugger.breaknow()
        debugger.scratchpad.running = now
      end
    else
      local clear = ide.frame.menuBar:IsChecked(ID_CLEAROUTPUT)
      local scratchpadEditor = debugger.scratchpad.editor
      local code = scratchpadEditor:GetText()
      local filePath = DebuggerMakeFileName(scratchpadEditor,
        ide.openDocuments[scratchpadEditor:GetId()].filePath)

      -- this is a special error message that is generated at the very end
      -- of each script to avoid exiting the (debugee) scratchpad process.
      -- these errors are handled and not reported to the user
      local errormsg = 'execution suspended at ' .. os.clock()
      local stopper = "\ndo error('" .. errormsg .. "') end"

      local function reloadScratchpadCode()
        debugger.scratchpad.running = os.clock()
        debugger.scratchpad.updated = false

        local _, _, err = debugger.loadstring(filePath, code .. stopper)
        local prefix = "Compilation error"

        if clear then ClearOutput() end

        if not err then
          _, _, err = debugger.handle("run")
          prefix = "Execution error"
        end
        if err and not err:find(errormsg) then
          local line = err:match('.*%[string "[%w:/%\\_%-%.]+"%]:(%d+)%s*:')
          -- check if the line number in the error matches the line we added
          -- to stop the script; if so, compile it the usual way and report.
          -- the usual way is not used all the time because it is slow
          if prefix == "Compilation error" and
             tonumber(line) == scratchpadEditor:GetLineCount()+1 then
            _, err, line = wxlua.CompileLuaScript(code, filePath)
            err = err:gsub("Lua:.-\n", "") -- remove "syntax error" part
          end
          DisplayOutput(prefix .. (line and " on line " .. line or "") .. ":\n"
            .. err:gsub('stack traceback:.+', ''):gsub('\n+$', '') .. "\n")
        end
        debugger.scratchpad.running = false
      end

      copas.addthread(reloadScratchpadCode)
    end
  end
end

local numberStyle = wxstc.wxSTC_LUA_NUMBER

function DebuggerScratchpadOn(editor)
  debugger.scratchpad = {editor = editor}

  -- check if the debugger is already running; this happens when
  -- scratchpad is turned on after external script has connected
  if debugger.server then
    debugger.scratchpad.updated = true
    ClearAllCurrentLineMarkers()
    SetAllEditorsReadOnly(false)
    ShellSupportRemote(nil) -- disable remote shell
    DebuggerRefreshScratchpad()
  elseif not ProjectDebug(true, "scratchpad") then
    debugger.scratchpad = nil
    return
  end

  local scratchpadEditor = editor
  scratchpadEditor:StyleSetUnderline(numberStyle, true)

  scratchpadEditor:Connect(wxstc.wxEVT_STC_MODIFIED, function(event)
    local evtype = event:GetModificationType()
    if (bit.band(evtype,wxstc.wxSTC_MOD_INSERTTEXT) ~= 0 or
        bit.band(evtype,wxstc.wxSTC_MOD_DELETETEXT) ~= 0 or
        bit.band(evtype,wxstc.wxSTC_PERFORMED_UNDO) ~= 0 or
        bit.band(evtype,wxstc.wxSTC_PERFORMED_REDO) ~= 0) then
      debugger.scratchpad.updated = true
    end
    event:Skip()
  end)

  scratchpadEditor:Connect(wx.wxEVT_LEFT_DOWN, function(event)
    local scratchpad = debugger.scratchpad

    local point = event:GetPosition()
    local pos = scratchpadEditor:PositionFromPoint(point)

    -- are we over a number in the scratchpad? if not, it's not our event
    if ((not scratchpad) or
        (bit.band(scratchpadEditor:GetStyleAt(pos),31) ~= numberStyle)) then
      event:Skip()
      return
    end

    -- find start position and length of the number
    local text = scratchpadEditor:GetText()

    local nstart = pos
    while nstart >= 0
      and (bit.band(scratchpadEditor:GetStyleAt(nstart),31) == numberStyle)
      do nstart = nstart - 1 end

    local nend = pos
    while nend < string.len(text)
      and (bit.band(scratchpadEditor:GetStyleAt(nend),31) == numberStyle)
      do nend = nend + 1 end

    -- check if there is minus sign right before the number and include it
    if nstart >= 0 and scratchpadEditor:GetTextRange(nstart,nstart+1) == '-' then 
      nstart = nstart - 1
    end
    scratchpad.start = nstart + 1
    scratchpad.length = nend - nstart - 1
    scratchpad.origin = tonumber(scratchpadEditor:GetTextRange(nstart+1,nend))
    if scratchpad.origin then
      scratchpad.point = point
      scratchpadEditor:CaptureMouse()
    end
  end)

  scratchpadEditor:Connect(wx.wxEVT_LEFT_UP, function(event)
    if debugger.scratchpad and debugger.scratchpad.point then
      debugger.scratchpad.point = nil
      debugger.scratchpad.editor:ReleaseMouse()
      wx.wxSetCursor(wx.wxNullCursor) -- restore cursor
    else event:Skip() end
  end)

  scratchpadEditor:Connect(wx.wxEVT_MOTION, function(event)
    local point = event:GetPosition()
    local pos = scratchpadEditor:PositionFromPoint(point)
    local scratchpad = debugger.scratchpad
    local ipoint = scratchpad and scratchpad.point

    -- record the fact that we are over a number or dragging slider
    scratchpad.over = scratchpad and
      (ipoint or (bit.band(scratchpadEditor:GetStyleAt(pos),31) == numberStyle))

    if ipoint then
      -- calculate difference in point position
      local dx = point.x - ipoint.x
      local dy = - (point.y - ipoint.y) -- invert dy as y increases down

      -- re-calculate the value
      local startpos = scratchpad.start
      local endpos = scratchpad.start+scratchpad.length
      local num = tonumber(scratchpad.origin) + dx/10

      -- update length
      scratchpad.length = string.len(num)

      -- update the value in the document
      scratchpadEditor:SetTargetStart(startpos)
      scratchpadEditor:SetTargetEnd(endpos)
      scratchpadEditor:ReplaceTarget("" .. num)
    else event:Skip() end
  end)

  scratchpadEditor:Connect(wx.wxEVT_SET_CURSOR, function(event)
    if (debugger.scratchpad and debugger.scratchpad.over) then
      event:SetCursor(wx.wxCursor(wx.wxCURSOR_SIZEWE))
    else event:Skip() end
  end)

  return true
end

function DebuggerScratchpadOff()
  if not debugger.scratchpad then return end

  local scratchpadEditor = debugger.scratchpad.editor
  scratchpadEditor:StyleSetUnderline(numberStyle, false)
  scratchpadEditor:Disconnect(wx.wxID_ANY, wx.wxID_ANY, wxstc.wxEVT_STC_MODIFIED)
  scratchpadEditor:Disconnect(wx.wxID_ANY, wx.wxID_ANY, wx.wxEVT_MOTION)
  scratchpadEditor:Disconnect(wx.wxID_ANY, wx.wxID_ANY, wx.wxEVT_LEFT_DOWN)
  scratchpadEditor:Disconnect(wx.wxID_ANY, wx.wxID_ANY, wx.wxEVT_LEFT_UP)
  scratchpadEditor:Disconnect(wx.wxID_ANY, wx.wxID_ANY, wx.wxEVT_SET_CURSOR)

  debugger.scratchpad = nil
  debugger.terminate()

  -- disable menu if it is still enabled
  -- (as this may be called when the debugger is being shut down)
  local menuBar = ide.frame.menuBar
  if menuBar:IsChecked(ID_RUNNOW) then menuBar:Check(ID_RUNNOW, false) end

  return true
end<|MERGE_RESOLUTION|>--- conflicted
+++ resolved
@@ -281,18 +281,14 @@
       updateStackSync()
       updateWatchesSync()
 
-<<<<<<< HEAD
-      DisplayOutput("Started remote debugging session (base directory: '" .. debugger.basedir .. "').\n")
+      DisplayOutput(("Debugging session started in '%s'.\n")
+        :format(debugger.basedir))
       
       if (options.run) then
         local file, line = debugger.handle("run")
         activateDocument(file, line)
       end
 
-=======
-      DisplayOutput(("Debugging session started in '%s'.\n")
-        :format(debugger.basedir))
->>>>>>> 4ec3e874
     end)
   debugger.listening = true
 end
