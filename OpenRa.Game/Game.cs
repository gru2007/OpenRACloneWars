using System;
using System.Collections.Generic;
using System.Drawing;
using System.Linq;
using IjwFramework.Collections;
using IjwFramework.Types;
using IrrKlang;
using OpenRa.FileFormats;
using OpenRa.Game.GameRules;
using OpenRa.Game.Graphics;
using OpenRa.Game.Traits;

namespace OpenRa.Game
{
	static class Game
	{
		public static readonly int CellSize = 24;

		public static World world;
		public static Map map;
		static TreeCache treeCache;
		public static Viewport viewport;
		public static PathFinder PathFinder;
		public static WorldRenderer worldRenderer;
		public static Controller controller;

		public static OrderManager orderManager;

		static int localPlayerIndex;

		public static Dictionary<int, Player> players = new Dictionary<int, Player>();

		public static Player LocalPlayer { get { return players[localPlayerIndex]; } }
		public static BuildingInfluenceMap BuildingInfluence;
		public static UnitInfluenceMap UnitInfluence;

		static ISoundEngine soundEngine;

		public static string Replay;

		public static bool skipMakeAnims = true;

		public static void Initialize(string mapName, Renderer renderer, int2 clientSize, int localPlayer)
		{
			Rules.LoadRules(mapName);

			for (int i = 0; i < 8; i++)
				players.Add(i, new Player(i, i, string.Format("Multi{0}", i), Race.Allies));

			localPlayerIndex = localPlayer;

			var mapFile = new IniFile(FileSystem.Open(mapName));
			map = new Map(mapFile);
			FileSystem.Mount(new Package(map.Theater + ".mix"));

			viewport = new Viewport( clientSize, map.Offset, map.Offset + map.Size, renderer );

			world = new World();
			treeCache = new TreeCache(map);

			foreach (TreeReference treeReference in map.Trees)
				world.Add(new Actor(treeReference, treeCache));

			BuildingInfluence = new BuildingInfluenceMap(8);
			UnitInfluence = new UnitInfluenceMap();

			LoadMapBuildings(mapFile);
			LoadMapUnits(mapFile);

			controller = new Controller();
			worldRenderer = new WorldRenderer(renderer);

			PathFinder = new PathFinder( map, worldRenderer.terrainRenderer.tileSet );

			soundEngine = new ISoundEngine();
			sounds = new Cache<string, ISoundSource>(LoadSound);

			orderManager = (Replay == "")
				? new OrderManager(new[] { new LocalOrderSource() }, "replay.rep")
				: new OrderManager(new[] { new ReplayOrderSource(Replay) });

			PlaySound("intro.aud", false);

			skipMakeAnims = false;
		}

		static void LoadMapBuildings( IniFile mapfile )
		{
			foreach( var s in mapfile.GetSection( "STRUCTURES", true ) )
			{
				//num=owner,type,health,location,facing,trigger,unknown,shouldRepair
				var parts = s.Value.ToLowerInvariant().Split( ',' );
				var loc = int.Parse( parts[ 3 ] );
				world.Add( new Actor( parts[ 1 ], new int2( loc % 128, loc / 128 ), players[ 0 ] ) );
			}
		}

		static void LoadMapUnits( IniFile mapfile )
		{
			foreach( var s in mapfile.GetSection( "UNITS", true ) )
			{
				//num=owner,type,health,location,facing,action,trigger
				var parts = s.Value.ToLowerInvariant().Split( ',' );
				var loc = int.Parse( parts[ 3 ] );
				world.Add( new Actor( parts[ 1 ], new int2( loc % 128, loc / 128 ), players[ 0 ] ) );
			}
		}

		static Cache<string, ISoundSource> sounds;

		static ISoundSource LoadSound(string filename)
		{
			var data = AudLoader.LoadSound(FileSystem.Open(filename));
			return soundEngine.AddSoundSourceFromPCMData(data, filename,
				new AudioFormat()
				{
					ChannelCount = 1,
					FrameCount = data.Length / 2,
					Format = SampleFormat.Signed16Bit,
					SampleRate = 22050
				});
		}

		public static void PlaySound(string name, bool loop)
		{
			var sound = sounds[name];
			// todo: positioning
			soundEngine.Play2D(sound, loop, false, false);
		}

		static int lastTime = Environment.TickCount;
		public const int timestep = 40;

		public static void ResetTimer()
		{
			lastTime = Environment.TickCount;
		}

		const int oreFrequency = 20;
		static int oreTicks = oreFrequency;
		public static int RenderFrame = 0;

		public static void Tick()
		{
			int t = Environment.TickCount;
			int dt = t - lastTime;
			if( dt >= timestep )
			{
				lastTime += timestep;

				if( orderManager.Tick() )
				{
					if( controller.orderGenerator != null )
						controller.orderGenerator.Tick();

					if (--oreTicks == 0)
					{
						map.GrowOre(p => IsCellBuildable(p, UnitMovementType.Wheel), SharedRandom);
<<<<<<< HEAD
						oreTicks = oreFrequency;
=======
						oreTicks = 1;
>>>>>>> 0251cb3e
					}
					world.Tick();
					UnitInfluence.Tick();
					foreach( var player in players.Values )
						player.Tick();
				}
			}

			++RenderFrame;
			viewport.cursor = controller.ChooseCursor();
			viewport.DrawRegions();
		}

		public static bool IsCellBuildable(int2 a, UnitMovementType umt)
		{
			return IsCellBuildable(a, umt, null);
		}

		public static bool IsCellBuildable(int2 a, UnitMovementType umt, Actor toIgnore)
		{
			if (BuildingInfluence.GetBuildingAt(a) != null) return false;
			if (UnitInfluence.GetUnitAt(a) != null && UnitInfluence.GetUnitAt(a) != toIgnore) return false;

			return map.IsInMap(a.X, a.Y) &&
				TerrainCosts.Cost(umt,
					worldRenderer.terrainRenderer.tileSet.GetWalkability( map.MapTiles[ a.X, a.Y ] ) ) < double.PositiveInfinity;
		}

		public static bool IsWater(int2 a)
		{
			return map.IsInMap(a.X, a.Y) &&
				TerrainCosts.Cost(UnitMovementType.Float,
					worldRenderer.terrainRenderer.tileSet.GetWalkability(map.MapTiles[a.X, a.Y])) < double.PositiveInfinity;
		}

		static IEnumerable<Actor> FindUnits(float2 a, float2 b)
		{
			var min = float2.Min(a, b);
			var max = float2.Max(a, b);

			var rect = new RectangleF(min.X, min.Y, max.X - min.X, max.Y - min.Y);

			return world.Actors
				.Where(x => x.Bounds.IntersectsWith(rect));
		}

		public static IEnumerable<Actor> FindUnitsInCircle(float2 a, float r)
		{
			return FindUnits(a - new float2(r, r), a + new float2(r, r))
				.Where(x => (x.CenterLocation - a).LengthSquared < r * r);
		}

		public static IEnumerable<int2> FindTilesInCircle( int2 a, int r )
		{
			var min = a - new int2(r, r);
			var max = a + new int2(r, r);
			if( min.X < 0 ) min.X = 0;
			if( min.Y < 0 ) min.Y = 0;
			if( max.X > 127 ) max.X = 127;
			if( max.Y > 127 ) max.Y = 127;

			for (var j = min.Y; j <= max.Y; j++)
				for (var i = min.X; i <= max.X; i++)
					if (r * r >= (new int2(i, j) - a).LengthSquared)
						yield return new int2(i, j);
		}

		public static IEnumerable<Actor> SelectUnitsInBox(float2 a, float2 b)
		{
			return FindUnits(a, b).Where(x => x.Owner == LocalPlayer && x.traits.Contains<Traits.Mobile>());
		}

		public static IEnumerable<Actor> SelectUnitOrBuilding(float2 a)
		{
			var q = FindUnits(a, a);
			return q.Where(x => x.traits.Contains<Traits.Mobile>()).Concat(q).Take(1);
		}

		public static int GetDistanceToBase(int2 b, Player p)
		{
			var building = BuildingInfluence.GetNearestBuilding(b);
			if (building == null || building.Owner != p)
				return int.MaxValue;

			return BuildingInfluence.GetDistanceToBuilding(b);
		}

		public static Random SharedRandom = new Random();		/* for things that require sync */
		public static Random CosmeticRandom = new Random();		/* for things that are just fluff */

		public static readonly Pair<VoicePool, VoicePool> SovietVoices =
			Pair.New(
				new VoicePool("ackno", "affirm1", "noprob", "overout", "ritaway", "roger", "ugotit"),
				new VoicePool("await1", "ready", "report1", "yessir1"));

		static int2? FindAdjacentTile(Actor a, UnitMovementType umt)
		{
			var tiles = Footprint.Tiles(a);
			var min = tiles.Aggregate(int2.Min) - new int2(1, 1);
			var max = tiles.Aggregate(int2.Max) + new int2(1, 1);

			for (var j = min.Y; j <= max.Y; j++)
				for (var i = min.X; i <= max.X; i++)
					if (IsCellBuildable(new int2(i, j), umt))
						return new int2(i, j);

			return null;
		}

		public static bool CanPlaceBuilding(string name, int2 xy, Actor toIgnore)
		{
			var bi = (UnitInfo.BuildingInfo)Rules.UnitInfo["fact"];
			return !Footprint.Tiles(bi, xy).Any(
				t => !Game.IsCellBuildable(t,
					bi.WaterBound ? UnitMovementType.Float : UnitMovementType.Wheel,
					toIgnore));
		}

		public static bool CanPlaceBuilding(string name, int2 xy)
		{
			return CanPlaceBuilding(name, xy, null);
		}

		public static void BuildUnit(Player player, string name)
		{
			var producerTypes = Rules.TechTree.UnitBuiltAt( Rules.UnitInfo[ name ] );
			var producer = world.Actors
				.FirstOrDefault(a => a.unitInfo != null 
					&& producerTypes.Contains(a.unitInfo.Name) && a.Owner == player);

			if (producer == null)
				throw new InvalidOperationException("BuildUnit without suitable production structure!");

			Actor unit;

			if (producerTypes.Contains("spen") || producerTypes.Contains("syrd"))
			{
				var space = FindAdjacentTile(producer, Rules.UnitInfo[name].WaterBound ? 
					UnitMovementType.Float : UnitMovementType.Wheel );	/* hackety hack */

				if (space == null)
					throw new NotImplementedException("Nowhere to place this unit.");

				unit = new Actor(name, space.Value, player);
				var mobile = unit.traits.Get<Mobile>();
				mobile.facing = SharedRandom.Next(256);
			}
			else
			{
				unit = new Actor(name, (1 / 24f * producer.CenterLocation).ToInt2(), player);
				var mobile = unit.traits.Get<Mobile>();
				mobile.facing = 128;
				mobile.QueueActivity(new Traits.Activities.Move(unit.Location + new int2(0, 3)));
			}

			world.Add( unit );
			player.FinishProduction( Rules.UnitCategory[ unit.unitInfo.Name ] );

			if (producer.traits.Contains<RenderWarFactory>())
				producer.traits.Get<RenderWarFactory>().EjectUnit();
		}
	}
}
<|MERGE_RESOLUTION|>--- conflicted
+++ resolved
@@ -1,326 +1,322 @@
-using System;
-using System.Collections.Generic;
-using System.Drawing;
-using System.Linq;
-using IjwFramework.Collections;
-using IjwFramework.Types;
-using IrrKlang;
-using OpenRa.FileFormats;
-using OpenRa.Game.GameRules;
-using OpenRa.Game.Graphics;
-using OpenRa.Game.Traits;
-
-namespace OpenRa.Game
-{
-	static class Game
-	{
-		public static readonly int CellSize = 24;
-
-		public static World world;
-		public static Map map;
-		static TreeCache treeCache;
-		public static Viewport viewport;
-		public static PathFinder PathFinder;
-		public static WorldRenderer worldRenderer;
-		public static Controller controller;
-
-		public static OrderManager orderManager;
-
-		static int localPlayerIndex;
-
-		public static Dictionary<int, Player> players = new Dictionary<int, Player>();
-
-		public static Player LocalPlayer { get { return players[localPlayerIndex]; } }
-		public static BuildingInfluenceMap BuildingInfluence;
-		public static UnitInfluenceMap UnitInfluence;
-
-		static ISoundEngine soundEngine;
-
-		public static string Replay;
-
-		public static bool skipMakeAnims = true;
-
-		public static void Initialize(string mapName, Renderer renderer, int2 clientSize, int localPlayer)
-		{
-			Rules.LoadRules(mapName);
-
-			for (int i = 0; i < 8; i++)
-				players.Add(i, new Player(i, i, string.Format("Multi{0}", i), Race.Allies));
-
-			localPlayerIndex = localPlayer;
-
-			var mapFile = new IniFile(FileSystem.Open(mapName));
-			map = new Map(mapFile);
-			FileSystem.Mount(new Package(map.Theater + ".mix"));
-
-			viewport = new Viewport( clientSize, map.Offset, map.Offset + map.Size, renderer );
-
-			world = new World();
-			treeCache = new TreeCache(map);
-
-			foreach (TreeReference treeReference in map.Trees)
-				world.Add(new Actor(treeReference, treeCache));
-
-			BuildingInfluence = new BuildingInfluenceMap(8);
-			UnitInfluence = new UnitInfluenceMap();
-
-			LoadMapBuildings(mapFile);
-			LoadMapUnits(mapFile);
-
-			controller = new Controller();
-			worldRenderer = new WorldRenderer(renderer);
-
-			PathFinder = new PathFinder( map, worldRenderer.terrainRenderer.tileSet );
-
-			soundEngine = new ISoundEngine();
-			sounds = new Cache<string, ISoundSource>(LoadSound);
-
-			orderManager = (Replay == "")
-				? new OrderManager(new[] { new LocalOrderSource() }, "replay.rep")
-				: new OrderManager(new[] { new ReplayOrderSource(Replay) });
-
-			PlaySound("intro.aud", false);
-
-			skipMakeAnims = false;
-		}
-
-		static void LoadMapBuildings( IniFile mapfile )
-		{
-			foreach( var s in mapfile.GetSection( "STRUCTURES", true ) )
-			{
-				//num=owner,type,health,location,facing,trigger,unknown,shouldRepair
-				var parts = s.Value.ToLowerInvariant().Split( ',' );
-				var loc = int.Parse( parts[ 3 ] );
-				world.Add( new Actor( parts[ 1 ], new int2( loc % 128, loc / 128 ), players[ 0 ] ) );
-			}
-		}
-
-		static void LoadMapUnits( IniFile mapfile )
-		{
-			foreach( var s in mapfile.GetSection( "UNITS", true ) )
-			{
-				//num=owner,type,health,location,facing,action,trigger
-				var parts = s.Value.ToLowerInvariant().Split( ',' );
-				var loc = int.Parse( parts[ 3 ] );
-				world.Add( new Actor( parts[ 1 ], new int2( loc % 128, loc / 128 ), players[ 0 ] ) );
-			}
-		}
-
-		static Cache<string, ISoundSource> sounds;
-
-		static ISoundSource LoadSound(string filename)
-		{
-			var data = AudLoader.LoadSound(FileSystem.Open(filename));
-			return soundEngine.AddSoundSourceFromPCMData(data, filename,
-				new AudioFormat()
-				{
-					ChannelCount = 1,
-					FrameCount = data.Length / 2,
-					Format = SampleFormat.Signed16Bit,
-					SampleRate = 22050
-				});
-		}
-
-		public static void PlaySound(string name, bool loop)
-		{
-			var sound = sounds[name];
-			// todo: positioning
-			soundEngine.Play2D(sound, loop, false, false);
-		}
-
-		static int lastTime = Environment.TickCount;
-		public const int timestep = 40;
-
-		public static void ResetTimer()
-		{
-			lastTime = Environment.TickCount;
-		}
-
-		const int oreFrequency = 20;
-		static int oreTicks = oreFrequency;
-		public static int RenderFrame = 0;
-
-		public static void Tick()
-		{
-			int t = Environment.TickCount;
-			int dt = t - lastTime;
-			if( dt >= timestep )
-			{
-				lastTime += timestep;
-
-				if( orderManager.Tick() )
-				{
-					if( controller.orderGenerator != null )
-						controller.orderGenerator.Tick();
-
-					if (--oreTicks == 0)
-					{
+using System;
+using System.Collections.Generic;
+using System.Drawing;
+using System.Linq;
+using IjwFramework.Collections;
+using IjwFramework.Types;
+using IrrKlang;
+using OpenRa.FileFormats;
+using OpenRa.Game.GameRules;
+using OpenRa.Game.Graphics;
+using OpenRa.Game.Traits;
+
+namespace OpenRa.Game
+{
+	static class Game
+	{
+		public static readonly int CellSize = 24;
+
+		public static World world;
+		public static Map map;
+		static TreeCache treeCache;
+		public static Viewport viewport;
+		public static PathFinder PathFinder;
+		public static WorldRenderer worldRenderer;
+		public static Controller controller;
+
+		public static OrderManager orderManager;
+
+		static int localPlayerIndex;
+
+		public static Dictionary<int, Player> players = new Dictionary<int, Player>();
+
+		public static Player LocalPlayer { get { return players[localPlayerIndex]; } }
+		public static BuildingInfluenceMap BuildingInfluence;
+		public static UnitInfluenceMap UnitInfluence;
+
+		static ISoundEngine soundEngine;
+
+		public static string Replay;
+
+		public static bool skipMakeAnims = true;
+
+		public static void Initialize(string mapName, Renderer renderer, int2 clientSize, int localPlayer)
+		{
+			Rules.LoadRules(mapName);
+
+			for (int i = 0; i < 8; i++)
+				players.Add(i, new Player(i, i, string.Format("Multi{0}", i), Race.Allies));
+
+			localPlayerIndex = localPlayer;
+
+			var mapFile = new IniFile(FileSystem.Open(mapName));
+			map = new Map(mapFile);
+			FileSystem.Mount(new Package(map.Theater + ".mix"));
+
+			viewport = new Viewport( clientSize, map.Offset, map.Offset + map.Size, renderer );
+
+			world = new World();
+			treeCache = new TreeCache(map);
+
+			foreach (TreeReference treeReference in map.Trees)
+				world.Add(new Actor(treeReference, treeCache));
+
+			BuildingInfluence = new BuildingInfluenceMap(8);
+			UnitInfluence = new UnitInfluenceMap();
+
+			LoadMapBuildings(mapFile);
+			LoadMapUnits(mapFile);
+
+			controller = new Controller();
+			worldRenderer = new WorldRenderer(renderer);
+
+			PathFinder = new PathFinder( map, worldRenderer.terrainRenderer.tileSet );
+
+			soundEngine = new ISoundEngine();
+			sounds = new Cache<string, ISoundSource>(LoadSound);
+
+			orderManager = (Replay == "")
+				? new OrderManager(new[] { new LocalOrderSource() }, "replay.rep")
+				: new OrderManager(new[] { new ReplayOrderSource(Replay) });
+
+			PlaySound("intro.aud", false);
+
+			skipMakeAnims = false;
+		}
+
+		static void LoadMapBuildings( IniFile mapfile )
+		{
+			foreach( var s in mapfile.GetSection( "STRUCTURES", true ) )
+			{
+				//num=owner,type,health,location,facing,trigger,unknown,shouldRepair
+				var parts = s.Value.ToLowerInvariant().Split( ',' );
+				var loc = int.Parse( parts[ 3 ] );
+				world.Add( new Actor( parts[ 1 ], new int2( loc % 128, loc / 128 ), players[ 0 ] ) );
+			}
+		}
+
+		static void LoadMapUnits( IniFile mapfile )
+		{
+			foreach( var s in mapfile.GetSection( "UNITS", true ) )
+			{
+				//num=owner,type,health,location,facing,action,trigger
+				var parts = s.Value.ToLowerInvariant().Split( ',' );
+				var loc = int.Parse( parts[ 3 ] );
+				world.Add( new Actor( parts[ 1 ], new int2( loc % 128, loc / 128 ), players[ 0 ] ) );
+			}
+		}
+
+		static Cache<string, ISoundSource> sounds;
+
+		static ISoundSource LoadSound(string filename)
+		{
+			var data = AudLoader.LoadSound(FileSystem.Open(filename));
+			return soundEngine.AddSoundSourceFromPCMData(data, filename,
+				new AudioFormat()
+				{
+					ChannelCount = 1,
+					FrameCount = data.Length / 2,
+					Format = SampleFormat.Signed16Bit,
+					SampleRate = 22050
+				});
+		}
+
+		public static void PlaySound(string name, bool loop)
+		{
+			var sound = sounds[name];
+			// todo: positioning
+			soundEngine.Play2D(sound, loop, false, false);
+		}
+
+		static int lastTime = Environment.TickCount;
+		public const int timestep = 40;
+
+		public static void ResetTimer()
+		{
+			lastTime = Environment.TickCount;
+		}
+
+		const int oreFrequency = 1;
+		static int oreTicks = oreFrequency;
+		public static int RenderFrame = 0;
+
+		public static void Tick()
+		{
+			int t = Environment.TickCount;
+			int dt = t - lastTime;
+			if( dt >= timestep )
+			{
+				lastTime += timestep;
+
+				if( orderManager.Tick() )
+				{
+					if( controller.orderGenerator != null )
+						controller.orderGenerator.Tick();
+
+					if (--oreTicks == 0)
+					{
 						map.GrowOre(p => IsCellBuildable(p, UnitMovementType.Wheel), SharedRandom);
-<<<<<<< HEAD
 						oreTicks = oreFrequency;
-=======
-						oreTicks = 1;
->>>>>>> 0251cb3e
-					}
-					world.Tick();
-					UnitInfluence.Tick();
-					foreach( var player in players.Values )
-						player.Tick();
-				}
-			}
-
-			++RenderFrame;
-			viewport.cursor = controller.ChooseCursor();
-			viewport.DrawRegions();
-		}
-
-		public static bool IsCellBuildable(int2 a, UnitMovementType umt)
-		{
-			return IsCellBuildable(a, umt, null);
-		}
-
-		public static bool IsCellBuildable(int2 a, UnitMovementType umt, Actor toIgnore)
-		{
-			if (BuildingInfluence.GetBuildingAt(a) != null) return false;
-			if (UnitInfluence.GetUnitAt(a) != null && UnitInfluence.GetUnitAt(a) != toIgnore) return false;
-
-			return map.IsInMap(a.X, a.Y) &&
-				TerrainCosts.Cost(umt,
-					worldRenderer.terrainRenderer.tileSet.GetWalkability( map.MapTiles[ a.X, a.Y ] ) ) < double.PositiveInfinity;
-		}
-
-		public static bool IsWater(int2 a)
-		{
-			return map.IsInMap(a.X, a.Y) &&
-				TerrainCosts.Cost(UnitMovementType.Float,
-					worldRenderer.terrainRenderer.tileSet.GetWalkability(map.MapTiles[a.X, a.Y])) < double.PositiveInfinity;
-		}
-
-		static IEnumerable<Actor> FindUnits(float2 a, float2 b)
-		{
-			var min = float2.Min(a, b);
-			var max = float2.Max(a, b);
-
-			var rect = new RectangleF(min.X, min.Y, max.X - min.X, max.Y - min.Y);
-
-			return world.Actors
-				.Where(x => x.Bounds.IntersectsWith(rect));
-		}
-
-		public static IEnumerable<Actor> FindUnitsInCircle(float2 a, float r)
-		{
-			return FindUnits(a - new float2(r, r), a + new float2(r, r))
-				.Where(x => (x.CenterLocation - a).LengthSquared < r * r);
-		}
-
-		public static IEnumerable<int2> FindTilesInCircle( int2 a, int r )
-		{
-			var min = a - new int2(r, r);
-			var max = a + new int2(r, r);
-			if( min.X < 0 ) min.X = 0;
-			if( min.Y < 0 ) min.Y = 0;
-			if( max.X > 127 ) max.X = 127;
-			if( max.Y > 127 ) max.Y = 127;
-
-			for (var j = min.Y; j <= max.Y; j++)
-				for (var i = min.X; i <= max.X; i++)
-					if (r * r >= (new int2(i, j) - a).LengthSquared)
-						yield return new int2(i, j);
-		}
-
-		public static IEnumerable<Actor> SelectUnitsInBox(float2 a, float2 b)
-		{
-			return FindUnits(a, b).Where(x => x.Owner == LocalPlayer && x.traits.Contains<Traits.Mobile>());
-		}
-
-		public static IEnumerable<Actor> SelectUnitOrBuilding(float2 a)
-		{
-			var q = FindUnits(a, a);
-			return q.Where(x => x.traits.Contains<Traits.Mobile>()).Concat(q).Take(1);
-		}
-
-		public static int GetDistanceToBase(int2 b, Player p)
-		{
-			var building = BuildingInfluence.GetNearestBuilding(b);
-			if (building == null || building.Owner != p)
-				return int.MaxValue;
-
-			return BuildingInfluence.GetDistanceToBuilding(b);
-		}
-
-		public static Random SharedRandom = new Random();		/* for things that require sync */
-		public static Random CosmeticRandom = new Random();		/* for things that are just fluff */
-
-		public static readonly Pair<VoicePool, VoicePool> SovietVoices =
-			Pair.New(
-				new VoicePool("ackno", "affirm1", "noprob", "overout", "ritaway", "roger", "ugotit"),
-				new VoicePool("await1", "ready", "report1", "yessir1"));
-
-		static int2? FindAdjacentTile(Actor a, UnitMovementType umt)
-		{
-			var tiles = Footprint.Tiles(a);
-			var min = tiles.Aggregate(int2.Min) - new int2(1, 1);
-			var max = tiles.Aggregate(int2.Max) + new int2(1, 1);
-
-			for (var j = min.Y; j <= max.Y; j++)
-				for (var i = min.X; i <= max.X; i++)
-					if (IsCellBuildable(new int2(i, j), umt))
-						return new int2(i, j);
-
-			return null;
-		}
-
-		public static bool CanPlaceBuilding(string name, int2 xy, Actor toIgnore)
-		{
-			var bi = (UnitInfo.BuildingInfo)Rules.UnitInfo["fact"];
-			return !Footprint.Tiles(bi, xy).Any(
-				t => !Game.IsCellBuildable(t,
-					bi.WaterBound ? UnitMovementType.Float : UnitMovementType.Wheel,
-					toIgnore));
-		}
-
-		public static bool CanPlaceBuilding(string name, int2 xy)
-		{
-			return CanPlaceBuilding(name, xy, null);
-		}
-
-		public static void BuildUnit(Player player, string name)
-		{
-			var producerTypes = Rules.TechTree.UnitBuiltAt( Rules.UnitInfo[ name ] );
-			var producer = world.Actors
-				.FirstOrDefault(a => a.unitInfo != null 
-					&& producerTypes.Contains(a.unitInfo.Name) && a.Owner == player);
-
-			if (producer == null)
-				throw new InvalidOperationException("BuildUnit without suitable production structure!");
-
-			Actor unit;
-
-			if (producerTypes.Contains("spen") || producerTypes.Contains("syrd"))
-			{
-				var space = FindAdjacentTile(producer, Rules.UnitInfo[name].WaterBound ? 
-					UnitMovementType.Float : UnitMovementType.Wheel );	/* hackety hack */
-
-				if (space == null)
-					throw new NotImplementedException("Nowhere to place this unit.");
-
-				unit = new Actor(name, space.Value, player);
-				var mobile = unit.traits.Get<Mobile>();
-				mobile.facing = SharedRandom.Next(256);
-			}
-			else
-			{
-				unit = new Actor(name, (1 / 24f * producer.CenterLocation).ToInt2(), player);
-				var mobile = unit.traits.Get<Mobile>();
-				mobile.facing = 128;
-				mobile.QueueActivity(new Traits.Activities.Move(unit.Location + new int2(0, 3)));
-			}
-
-			world.Add( unit );
-			player.FinishProduction( Rules.UnitCategory[ unit.unitInfo.Name ] );
-
-			if (producer.traits.Contains<RenderWarFactory>())
-				producer.traits.Get<RenderWarFactory>().EjectUnit();
-		}
-	}
-}
+					}
+					world.Tick();
+					UnitInfluence.Tick();
+					foreach( var player in players.Values )
+						player.Tick();
+				}
+			}
+
+			++RenderFrame;
+			viewport.cursor = controller.ChooseCursor();
+			viewport.DrawRegions();
+		}
+
+		public static bool IsCellBuildable(int2 a, UnitMovementType umt)
+		{
+			return IsCellBuildable(a, umt, null);
+		}
+
+		public static bool IsCellBuildable(int2 a, UnitMovementType umt, Actor toIgnore)
+		{
+			if (BuildingInfluence.GetBuildingAt(a) != null) return false;
+			if (UnitInfluence.GetUnitAt(a) != null && UnitInfluence.GetUnitAt(a) != toIgnore) return false;
+
+			return map.IsInMap(a.X, a.Y) &&
+				TerrainCosts.Cost(umt,
+					worldRenderer.terrainRenderer.tileSet.GetWalkability( map.MapTiles[ a.X, a.Y ] ) ) < double.PositiveInfinity;
+		}
+
+		public static bool IsWater(int2 a)
+		{
+			return map.IsInMap(a.X, a.Y) &&
+				TerrainCosts.Cost(UnitMovementType.Float,
+					worldRenderer.terrainRenderer.tileSet.GetWalkability(map.MapTiles[a.X, a.Y])) < double.PositiveInfinity;
+		}
+
+		static IEnumerable<Actor> FindUnits(float2 a, float2 b)
+		{
+			var min = float2.Min(a, b);
+			var max = float2.Max(a, b);
+
+			var rect = new RectangleF(min.X, min.Y, max.X - min.X, max.Y - min.Y);
+
+			return world.Actors
+				.Where(x => x.Bounds.IntersectsWith(rect));
+		}
+
+		public static IEnumerable<Actor> FindUnitsInCircle(float2 a, float r)
+		{
+			return FindUnits(a - new float2(r, r), a + new float2(r, r))
+				.Where(x => (x.CenterLocation - a).LengthSquared < r * r);
+		}
+
+		public static IEnumerable<int2> FindTilesInCircle( int2 a, int r )
+		{
+			var min = a - new int2(r, r);
+			var max = a + new int2(r, r);
+			if( min.X < 0 ) min.X = 0;
+			if( min.Y < 0 ) min.Y = 0;
+			if( max.X > 127 ) max.X = 127;
+			if( max.Y > 127 ) max.Y = 127;
+
+			for (var j = min.Y; j <= max.Y; j++)
+				for (var i = min.X; i <= max.X; i++)
+					if (r * r >= (new int2(i, j) - a).LengthSquared)
+						yield return new int2(i, j);
+		}
+
+		public static IEnumerable<Actor> SelectUnitsInBox(float2 a, float2 b)
+		{
+			return FindUnits(a, b).Where(x => x.Owner == LocalPlayer && x.traits.Contains<Traits.Mobile>());
+		}
+
+		public static IEnumerable<Actor> SelectUnitOrBuilding(float2 a)
+		{
+			var q = FindUnits(a, a);
+			return q.Where(x => x.traits.Contains<Traits.Mobile>()).Concat(q).Take(1);
+		}
+
+		public static int GetDistanceToBase(int2 b, Player p)
+		{
+			var building = BuildingInfluence.GetNearestBuilding(b);
+			if (building == null || building.Owner != p)
+				return int.MaxValue;
+
+			return BuildingInfluence.GetDistanceToBuilding(b);
+		}
+
+		public static Random SharedRandom = new Random();		/* for things that require sync */
+		public static Random CosmeticRandom = new Random();		/* for things that are just fluff */
+
+		public static readonly Pair<VoicePool, VoicePool> SovietVoices =
+			Pair.New(
+				new VoicePool("ackno", "affirm1", "noprob", "overout", "ritaway", "roger", "ugotit"),
+				new VoicePool("await1", "ready", "report1", "yessir1"));
+
+		static int2? FindAdjacentTile(Actor a, UnitMovementType umt)
+		{
+			var tiles = Footprint.Tiles(a);
+			var min = tiles.Aggregate(int2.Min) - new int2(1, 1);
+			var max = tiles.Aggregate(int2.Max) + new int2(1, 1);
+
+			for (var j = min.Y; j <= max.Y; j++)
+				for (var i = min.X; i <= max.X; i++)
+					if (IsCellBuildable(new int2(i, j), umt))
+						return new int2(i, j);
+
+			return null;
+		}
+
+		public static bool CanPlaceBuilding(string name, int2 xy, Actor toIgnore)
+		{
+			var bi = (UnitInfo.BuildingInfo)Rules.UnitInfo["fact"];
+			return !Footprint.Tiles(bi, xy).Any(
+				t => !Game.IsCellBuildable(t,
+					bi.WaterBound ? UnitMovementType.Float : UnitMovementType.Wheel,
+					toIgnore));
+		}
+
+		public static bool CanPlaceBuilding(string name, int2 xy)
+		{
+			return CanPlaceBuilding(name, xy, null);
+		}
+
+		public static void BuildUnit(Player player, string name)
+		{
+			var producerTypes = Rules.TechTree.UnitBuiltAt( Rules.UnitInfo[ name ] );
+			var producer = world.Actors
+				.FirstOrDefault(a => a.unitInfo != null 
+					&& producerTypes.Contains(a.unitInfo.Name) && a.Owner == player);
+
+			if (producer == null)
+				throw new InvalidOperationException("BuildUnit without suitable production structure!");
+
+			Actor unit;
+
+			if (producerTypes.Contains("spen") || producerTypes.Contains("syrd"))
+			{
+				var space = FindAdjacentTile(producer, Rules.UnitInfo[name].WaterBound ? 
+					UnitMovementType.Float : UnitMovementType.Wheel );	/* hackety hack */
+
+				if (space == null)
+					throw new NotImplementedException("Nowhere to place this unit.");
+
+				unit = new Actor(name, space.Value, player);
+				var mobile = unit.traits.Get<Mobile>();
+				mobile.facing = SharedRandom.Next(256);
+			}
+			else
+			{
+				unit = new Actor(name, (1 / 24f * producer.CenterLocation).ToInt2(), player);
+				var mobile = unit.traits.Get<Mobile>();
+				mobile.facing = 128;
+				mobile.QueueActivity(new Traits.Activities.Move(unit.Location + new int2(0, 3)));
+			}
+
+			world.Add( unit );
+			player.FinishProduction( Rules.UnitCategory[ unit.unitInfo.Name ] );
+
+			if (producer.traits.Contains<RenderWarFactory>())
+				producer.traits.Get<RenderWarFactory>().EjectUnit();
+		}
+	}
+}